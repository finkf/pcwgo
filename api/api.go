package api

import (
	"fmt"
	"net/http"

<<<<<<< HEAD
	"github.com/finkf/pcwgo/database/session"
	"github.com/finkf/pcwgo/database/user"
=======
	"github.com/finkf/pcwgo/db"
>>>>>>> 353e836a
)

const (
	// Auth definest the ?auth=xxx token
	Auth = "auth"
)

// LoginRequest defines the login data.
type LoginRequest struct {
	Email    string `json:"email"`
	Password string `json:"password"`
}

// String returns the string representation of
// a login request. The Password is *not* printed.
func (l LoginRequest) String() string {
	return "{" + l.Email + " ***}"
}

// CreateUserRequest defines the data to create new users.
type CreateUserRequest struct {
<<<<<<< HEAD
	User     User   `json:"user"`
	Password string `json:"password"`
=======
	User     db.User `json:"user"`
	Password string  `json:"password"`
>>>>>>> 353e836a
}

// ErrorResponse defines the data of error responses
type ErrorResponse struct {
	Cause      string `json:"cause"`
	Status     string `json:"status"`
	StatusCode int    `json:"statusCode"`
}

// Version defines the resonse data of version requests.
type Version struct {
	Version string `json:"version"`
}

// CorrectLineRequest defines the post data for a line correction.
type CorrectLineRequest struct {
	Correction string `json:"correction"`
}

// Session is just a convinient typedef for session.Session
type Session session.Session

// User is just a convinient typedef for user.User
type User user.User

// Users defines the repsonse data for requests to list the system's users.
type Users struct {
<<<<<<< HEAD
	Users []User `json:"users"`
}

// BookWithPages is a Book with an additional field that holds all the
// book's pages.
type BookWithPages struct {
	Book
	PageContent []Page
=======
	Users []db.User `json:"users"`
>>>>>>> 353e836a
}

// Book defines the response data for books.
type Book struct {
	Author      string `json:"author"`
	Title       string `json:"title"`
	Language    string `json:"language"`
	ProfilerURL string `json:"profilerUrl"`
	Description string `json:"description"`
	Year        int    `json:"year"`
	ProjectID   int    `json:"projectId"`
	Pages       int    `json:"pages"`
	PageIDs     []int  `json:"pageIds"`
	IsBook      bool   `json:"isBook"`
}

// Books defines a list of books.
type Books struct {
	Books []Book `json:"books"`
}

// Page defines a page in a book.
type Page struct {
	PageID    int    `json:"pageId"`
	ProjectID int    `json:"projectId"`
	OCRFile   string `json:"ocrFile"`
	ImgFile   string `json:"imgFile"`
	Box       Box    `json:"box"`
	Lines     []Line `json:"lines"`
}

// Line defines the line of a page in a book.
type Line struct {
	ImgFile              string    `json:"imgFile"`
	Cor                  string    `json:"cor"`
	OCR                  string    `json:"ocr"`
	LineID               int       `json:"lineId"`
	PageID               int       `json:"pageId"`
	ProjectID            int       `json:"projectId"`
	Cuts                 []int     `json:"cuts"`
	Confidences          []float64 `json:"confidences"`
	AverageConfidence    float64   `json:"averageConfidence"`
	IsFullyCorrected     bool      `json:"isFullyCorrected"`
	IsPartiallyCorrected bool      `json:"isPartiallyCorrected"`
	Box                  Box       `json:"box"`
}

// Token defines a token on a line.
type Token struct {
	Cor                  string    `json:"cor"`
	OCR                  string    `json:"ocr"`
	TokenID              int       `json:"tokenId"`
	LineID               int       `json:"lineId"`
	PageID               int       `json:"pageId"`
	ProjectID            int       `json:"projectId"`
	Offset               int       `json:"offset"`
	Cuts                 []int     `json:"cuts"`
	Confidences          []float64 `json:"confidences"`
	AverageConfidence    float64   `json:"averageConfidence"`
	IsFullyCorrected     bool      `json:"isFullyCorrected"`
	IsPartiallyCorrected bool      `json:"isPartiallyCorrected"`
	IsNormal             bool      `json:"isNormal"`
	Box                  Box       `json:"box"`
}

// Tokens defines the tokens on a line.
type Tokens struct {
	Tokens []Token `json:"tokens"`
}

// Box defines the bounding box in an image.
type Box struct {
	Left   int `json:"left"`
	Right  int `json:"right"`
	Top    int `json:"top"`
	Bottom int `json:"bottom"`
	Width  int `json:"width"`
	Height int `json:"heigth"`
}

// SearchResults defines the results for token searches.
type SearchResults struct {
	ProejctID      int     `json:"projectId"`
	NLines         int     `json:"nLines"`
	Matches        []Match `json:"matches"`
	Query          string  `json:"query"`
	IsErrorPattern bool    `json:"isErrorPattern"`
}

// Match defines the matches in the results of searches.
type Match struct {
	Line   Line    `json:"line"`
	Tokens []Token `json:"tokens"`
}

// NewErrorResponse creates a new ErrorResponse with
// the given code and cause. The status text is calculated
// automatically using http.StatusText.
func NewErrorResponse(code int, cause string) ErrorResponse {
	return ErrorResponse{
		StatusCode: code,
		Cause:      cause,
		Status:     http.StatusText(code),
	}
}

func (err ErrorResponse) Error() string {
	if err.Cause == "" {
		return fmt.Sprintf("%d %s", err.StatusCode, err.Status)
	}
	return fmt.Sprintf("%s [%d %s]", err.Cause, err.StatusCode, err.Status)
}

// IsValidJSONResponse returns true if the given response matches
// on of the given codes and if the Content-Type equals the given
// content type.
func IsValidJSONResponse(res *http.Response, codes ...int) bool {
	// Order matters here. Check first for the return codes.
	var codeOK bool
	for _, code := range codes {
		if res.StatusCode == code {
			codeOK = true
			break
		}
	}
	if !codeOK {
		return false
	}
	// Then check for a matching content type.
	for _, ct := range res.Header["Content-Type"] {
		if ct == "application/json" {
			return true
		}
	}
	return false
}<|MERGE_RESOLUTION|>--- conflicted
+++ resolved
@@ -4,12 +4,7 @@
 	"fmt"
 	"net/http"
 
-<<<<<<< HEAD
-	"github.com/finkf/pcwgo/database/session"
-	"github.com/finkf/pcwgo/database/user"
-=======
 	"github.com/finkf/pcwgo/db"
->>>>>>> 353e836a
 )
 
 const (
@@ -31,13 +26,8 @@
 
 // CreateUserRequest defines the data to create new users.
 type CreateUserRequest struct {
-<<<<<<< HEAD
 	User     User   `json:"user"`
 	Password string `json:"password"`
-=======
-	User     db.User `json:"user"`
-	Password string  `json:"password"`
->>>>>>> 353e836a
 }
 
 // ErrorResponse defines the data of error responses
@@ -58,14 +48,13 @@
 }
 
 // Session is just a convinient typedef for session.Session
-type Session session.Session
+type Session db.Session
 
 // User is just a convinient typedef for user.User
-type User user.User
+type User db.User
 
 // Users defines the repsonse data for requests to list the system's users.
 type Users struct {
-<<<<<<< HEAD
 	Users []User `json:"users"`
 }
 
@@ -74,9 +63,6 @@
 type BookWithPages struct {
 	Book
 	PageContent []Page
-=======
-	Users []db.User `json:"users"`
->>>>>>> 353e836a
 }
 
 // Book defines the response data for books.
