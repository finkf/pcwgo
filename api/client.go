package api

import (
	"bytes"
	"encoding/json"
	"fmt"
	"io"
	"net/http"
	"net/url"
	"strings"

	"github.com/finkf/pcwgo/database/session"
	log "github.com/sirupsen/logrus"
)

// Client implements the api calls for the pcw backend.
// Use Login to initalize the client.
type Client struct {
	client  *http.Client
	Host    string
	Session Session
}

// Authenticate creates a new Client from a given auth-token.
func Authenticate(host, authToken string) *Client {
	return &Client{
		Host:    host,
		Session: Session{Auth: authToken},
		client:  &http.Client{},
	}
}

// Login creates a new Client and authenticates with the given
// username and password.
func Login(host, email, password string) (*Client, error) {
	// tr := &http.Transport{
	// 	TLSClientConfig: &tls.Config{InsecureSkipVerify: skipVerify},
	// }
	c := &Client{
		client: &http.Client{}, //Transport: tr},
		Host:   host,
	}
	login := LoginRequest{
		Email:    email,
		Password: password,
	}
	var s session.Session
	err := c.post(c.url("/login"), login, &s)
	if err != nil {
		return nil, err
	}
	log.Debugf("session: %s", s)
	c.Session = Session(s)
	return c, nil
}

func (c Client) getLogin() (Session, error) {
	var s Session
	err := c.get(c.url("/login", Auth, c.Session.Auth), &s)
	return s, err
}

// GetUsers returns all users (needs admin rights).
func (c Client) GetUsers() (Users, error) {
	var res Users
	err := c.get(c.url("/users", Auth, c.Session.Auth), &res)
	return res, err
}

// GetUser returns the user with the given id.
func (c Client) GetUser(id int64) (User, error) {
	var res User
	err := c.get(c.url(userPath(id), Auth, c.Session.Auth), &res)
	return res, err
}

// PutUser updates the settings for a user and returns it.
func (c Client) PutUser(u CreateUserRequest) (User, error) {
	var res User
	url := c.url(userPath(u.User.ID), Auth, c.Session.Auth)
	err := c.put(url, u, &res)
	return res, err
}

// PostUser creates a new User and returns it.
func (c Client) PostUser(u CreateUserRequest) (User, error) {
	var res User
	url := c.url("/users", Auth, c.Session.Auth)
	err := c.post(url, u, &res)
	return res, err
}

// GetAPIVersion returns the API version of the pocoweb server.
func (c Client) GetAPIVersion() (Version, error) {
	var res Version
	err := c.get(c.url("/api-version"), &res)
	return res, err
}

// PostZIP uploads a zipped OCR project and returns the new project.
func (c Client) PostZIP(zip io.Reader) (*Book, error) {
	var book Book
	url := c.url("/books", Auth, c.Session.Auth)
	err := c.doPost(url, "application/zip", zip, &book)
	return &book, err
}

// PostBook updates the given Book and returns it.
func (c Client) PostBook(book Book) (*Book, error) {
	url := c.url(bookPath(book.ProjectID), Auth, c.Session.Auth)
	var newBook Book
	err := c.post(url, book, &newBook)
	return &newBook, err
}

// GetBook returns the book with the given id.
func (c Client) GetBook(bookID int) (*Book, error) {
	url := c.url(bookPath(bookID), Auth, c.Session.Auth)
	var book Book
	err := c.get(url, &book)
	return &book, err
}

// GetBooks() returns all books of a user.
func (c Client) GetBooks() (*Books, error) {
	url := c.url("/books", Auth, c.Session.Auth)
	var books Books
	err := c.get(url, &books)
	return &books, err
}

// GetPage returns the page with the given ids.
func (c Client) GetPage(bookID, pageID int) (*Page, error) {
	var page Page
	url := c.url(pagePath(bookID, pageID), Auth, c.Session.Auth)
	err := c.get(url, &page)
	return &page, err
}

// GetLine returns the line with the given ids.
func (c Client) GetLine(bookID, pageID, lineID int) (*Line, error) {
	var line Line
	url := c.url(linePath(bookID, pageID, lineID), Auth, c.Session.Auth)
	err := c.get(url, &line)
	return &line, err
}

// PostLine posts content to the given line.
func (c Client) PostLine(bookID, pageID, lineID int, cor CorrectLineRequest) (*Line, error) {
	var line Line
	url := c.url(linePath(bookID, pageID, lineID), Auth, c.Session.Auth)
	err := c.post(url, cor, &line)
	return &line, err
}

// GetWords returns the tokens for the given line.
func (c Client) GetWords(bookID, pageID, lineID int) (Tokens, error) {
	var tokens Tokens
	url := c.url(linePath(bookID, pageID, lineID)+"/tokens", Auth, c.Session.Auth)
	err := c.get(url, &tokens)
	return tokens, err
}

// Search searches for tokens or error patterns.
func (c Client) Search(bookID int, query string, errorPattern bool) (*SearchResults, error) {
	p := "0"
	if errorPattern {
		p = "1"
	}
	url := c.url(bookPath(bookID)+"/search", "q", query, "p", p, Auth, c.Session.Auth)
	var res SearchResults
	err := c.get(url, &res)
	return &res, err
}

// PostProfile sends a request to profile the book with the given id.
func (c Client) PostProfile(bookID int) error {
	url := c.url(bookPath(bookID)+"/profile", Auth, c.Session.Auth)
	return c.post(url, nil, nil)
}

// Raw sends a get request to the given path and writes the raw
// response content into the given writer.
func (c Client) Raw(path string, out io.Writer) error {
	url := c.url(path, Auth, c.Session.Auth)
	log.Debugf("GET %s", url)
	res, err := c.client.Get(url)
	if err != nil {
		return err
	}
	defer res.Body.Close()
	_, err = io.Copy(out, res.Body)
	return err
}

func (c Client) url(path string, keyvals ...string) string {
	var b strings.Builder
	b.WriteString(c.Host)
	b.WriteString(path)
	pre := '?'
	for i := 0; i+1 < len(keyvals); i += 2 {
		b.WriteRune(pre)
		b.WriteString(url.PathEscape(keyvals[i]))
		b.WriteRune('=')
		b.WriteString(url.PathEscape(keyvals[i+1]))
		pre = '&'
	}
	return b.String()
}

func userPath(id int64) string {
	return formatID("/users/%d", id)
}

func bookPath(id int) string {
	return formatID("/books/%d", id)
}

func pagePath(id, pageid int) string {
	return formatID("/books/%d/pages/%d", id, pageid)
<<<<<<< HEAD
}

func linePath(id, pageid, lineid int) string {
	return formatID("/books/%d/pages/%d/lines/%d", id, pageid, lineid)
=======
>>>>>>> 353e836a
}

func formatID(url string, args ...interface{}) string {
	return fmt.Sprintf(url, args...)
}

func (c Client) get(url string, out interface{}) error {
	log.Debugf("GET %s", url)
	res, err := c.client.Get(url)
	if err != nil {
		return err
	}
	defer res.Body.Close()
	if !IsValidJSONResponse(res, http.StatusOK) {
		return fmt.Errorf("bad response: %s [Content-Type: %s]",
			res.Status, res.Header.Get("Content-Type"))
	}
	log.Debugf("reponse from server: %s", res.Status)
	return json.NewDecoder(res.Body).Decode(out)
}

func (c Client) put(url string, data, out interface{}) error {
	log.Debugf("PUT %s", url)
	var buf bytes.Buffer
	if err := json.NewEncoder(&buf).Encode(data); err != nil {
		return err
	}
	req, err := http.NewRequest(http.MethodPut, url, &buf)
	if err != nil {
		return err
	}
	req.Header = map[string][]string{
		"Content-Type": {"application/json"},
	}
	res, err := c.client.Do(req)
	if err != nil {
		return err
	}
	defer res.Body.Close()
	if !IsValidJSONResponse(res, http.StatusOK) {
		return fmt.Errorf("bad response: %s [Content-Type: %s]",
			res.Status, res.Header.Get("Content-Type"))
	}
	log.Debugf("reponse from server: %s", res.Status)
	return json.NewDecoder(res.Body).Decode(out)
}

func (c Client) post(url string, data, out interface{}) error {
	log.Debugf("POST %s: %v", url, data)
	buf := &bytes.Buffer{}
	if data != nil {
		if err := json.NewEncoder(buf).Encode(data); err != nil {
			return err
		}
	}
	return c.doPost(url, "application/json", buf, out)
}

func (c Client) doPost(url, ct string, r io.Reader, out interface{}) error {
	log.Debugf("POST %s", url)
	res, err := c.client.Post(url, ct, r)
	if err != nil {
		return err
	}
	defer res.Body.Close()
	// Requests that do not expect any data can set out = nil.
	if out == nil {
		return nil
	}
	if !IsValidJSONResponse(res, http.StatusOK, http.StatusCreated) {
		return fmt.Errorf("bad response: %s [Content-Type: %s]",
			res.Status, res.Header.Get("Content-Type"))
	}
	log.Debugf("reponse from server: %s", res.Status)
	return json.NewDecoder(res.Body).Decode(out)
}<|MERGE_RESOLUTION|>--- conflicted
+++ resolved
@@ -9,7 +9,7 @@
 	"net/url"
 	"strings"
 
-	"github.com/finkf/pcwgo/database/session"
+	"github.com/finkf/pcwgo/db"
 	log "github.com/sirupsen/logrus"
 )
 
@@ -44,7 +44,7 @@
 		Email:    email,
 		Password: password,
 	}
-	var s session.Session
+	var s db.Session
 	err := c.post(c.url("/login"), login, &s)
 	if err != nil {
 		return nil, err
@@ -218,13 +218,10 @@
 
 func pagePath(id, pageid int) string {
 	return formatID("/books/%d/pages/%d", id, pageid)
-<<<<<<< HEAD
 }
 
 func linePath(id, pageid, lineid int) string {
 	return formatID("/books/%d/pages/%d/lines/%d", id, pageid, lineid)
-=======
->>>>>>> 353e836a
 }
 
 func formatID(url string, args ...interface{}) string {
