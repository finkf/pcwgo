package db

import (
	"database/sql"
	"strings"
	"unicode"
)

// TextLinesTableName defines the name of the textlines table.
const TextLinesTableName = "textlines"
const tableTextLines = TextLinesTableName + " (" +
	"BookID INT REFERENCES Books(BookID)," +
	"PageID INT REFERENCES Pages(PageID)," +
	"LineID INT NOT NULL," +
	"ImagePath VARCHAR(255)," +
	"LLeft INT," +
	"LTop INT," +
	"LRight INT," +
	"LBottom INT," +
	"PRIMARY KEY (BookID, PageID, LineID)" +
	");"

// ContentsTableName defines the name of the contents table.
const ContentsTableName = "contents"
const tableContents = ContentsTableName + " (" +
	"BookID INT REFERENCES Books(BookID)," +
	"PageID INT REFERENCES Pages(PageID)," +
	"LineID INT REFERENCES " + TextLinesTableName + "(LineID)," +
	"Seq INT NOT NULL," +
	"OCR INT NOT NULL," +
	"Cor INT NOT NULL," +
	"Cut INT NOT NULL," +
	"Conf double NOT NULL," +
	"Manually boolean NOT NULL DEFAULT(false)," +
	"PRIMARY KEY (BookID, PageID, LineID, Seq)" +
	");"

// Char defines a character.
type Char struct {
	Cor, OCR rune
	Cut, Seq int
	Conf     float64
	Manually bool
}

func (c *Char) scan(rows *sql.Rows) error {
	return rows.Scan(&c.OCR, &c.Cor, &c.Cut, &c.Conf, &c.Seq, &c.Manually)
}

<<<<<<< HEAD
=======
// IsCorrected returns true if the given character is corrected.
func (c Char) IsCorrected() bool {
	return c.Cor != 0 && c.Cor != rune(-1)
}

>>>>>>> da571842
// Chars defines a slice of characters.
type Chars []Char

// AverageConfidence calculates the average confidence of the
// character slice.
func (cs Chars) AverageConfidence() float64 {
	if len(cs) == 0 {
		return 0.0
	}
	sum := 0.0
	for _, c := range cs {
		sum += c.Conf
	}
	return sum / float64(len(cs))
}

// IsAutomaticallyCorrected returns true if all characters in the
// slice are corrected but are not marked as automatically corrected.
func (cs Chars) IsAutomaticallyCorrected() bool {
	for _, c := range cs {
		if !c.IsCorrected() || c.Manually {
			return false
		}
	}
	return true
}

// IsManuallyCorrected returns true if all parts of the slice are
// marked as manually corrected.
func (cs Chars) IsManuallyCorrected() bool {
	for _, c := range cs {
		if !c.Manually {
			return false
		}
	}
	return true
}

// Cor returns the corrected string.
func (cs Chars) Cor() string {
	var b strings.Builder
	for _, c := range cs {
		if c.Cor == rune(-1) { // deletion
			continue
		}
		if c.Cor != 0 { // correction
			b.WriteRune(c.Cor)
			continue
		}
		// c.OCR == 0 cannot happen,
		// since in this case c.Cor != 0
		b.WriteRune(c.OCR)
	}
	return b.String()
}

// OCR returns the OCR string.
func (cs Chars) OCR() string {
	var b strings.Builder
	for _, c := range cs {
		if c.OCR == 0 { // insertion
			continue
		}
		b.WriteRune(c.OCR)
	}
	return b.String()
}

func issep(char Char) bool {
	c := char.Cor
	if c == 0 {
		c = char.OCR
	}
	// a deletion (cor = -1, ocr = char) is not a sep
	return c != rune(-1) && unicode.IsSpace(c)
}

// NextWord returns the next word and the rest in this character
// sequence.  A word/token is any sequence of non whitespace
// characters.  Deletions are ignored.
func (cs Chars) NextWord() (word, rest Chars) {
	for len(cs) > 0 && issep(cs[0]) {
		cs = cs[1:]
	}
	if len(cs) == 0 {
		return nil, nil
	}
	i := 1
	for ; i < len(cs); i++ {
		if issep(cs[i]) {
			break
		}
	}
	return cs[:i], cs[i:]
}

// TrimLeft removes all chars from cs where f returns true.
func (cs Chars) TrimLeft(f func(Char) bool) Chars {
	for i := 0; i < len(cs); i++ {
		if !f(cs[i]) {
			return cs[i:]
		}
	}
	return nil
}

// TrimRight removes all chars from cs where f returns true.
func (cs Chars) TrimRight(f func(Char) bool) Chars {
	for i := len(cs); i > 0; i-- {
		if !f(cs[i-1]) {
			return cs[:i]
		}
	}
	return nil
}

// Trim trims chars from cs from left and from right.
func (cs Chars) Trim(f func(Char) bool) Chars {
	cs = cs.TrimLeft(f)
	return cs.TrimRight(f)
}

// Line defines the line of a page in a book.
type Line struct {
	ImagePath                string
	Chars                    Chars
	LineID                   int
	PageID                   int
	BookID                   int
	Left, Right, Top, Bottom int
}

func (l *Line) scan(rows *sql.Rows) error {
	return rows.Scan(&l.ImagePath, &l.Left, &l.Right, &l.Top, &l.Bottom)
}

// CreateTableLines creates the two tables needed for the storing of
// text lines in the right order.  The creation will fail, if the
// books and pages tables do not yet exist.
func CreateTableLines(db DB) error {
	_, err := Exec(db, "CREATE TABLE IF NOT EXISTS "+tableTextLines)
	if err != nil {
		return err
	}
	_, err = Exec(db, "CREATE TABLE IF NOT EXISTS "+tableContents)
	return err
}

// InsertLine inserts the given line into the database.
func InsertLine(db DB, line *Line) error {
	const stmt1 = "INSERT INTO " + TextLinesTableName +
		"(BookID,PageID,LineID,ImagePath,LLeft,LRight,LTop,LBottom) " +
		"VALUES(?,?,?,?,?,?,?,?)"
	const stmt2 = "INSERT INTO " + ContentsTableName +
		"(BookID,PageID,LineID,OCR,Cor,Cut,Conf,Seq,Manually) " +
		"VALUES(?,?,?,?,?,?,?,?,?)"
	t := NewTransaction(Begin(db))
	t.Do(func(db DB) error {
		_, err := Exec(db, stmt1, line.BookID, line.PageID, line.LineID,
			line.ImagePath, line.Left, line.Right, line.Top, line.Bottom)
		return err
	})
	for i, char := range line.Chars {
		t.Do(func(db DB) error {
			_, err := Exec(db, stmt2, line.BookID, line.PageID, line.LineID,
				char.OCR, char.Cor, char.Cut, char.Conf, i, char.Manually)
			return err
		})
	}
	return t.Done()
}

// UpdateLine updates the contents for the given line.
func UpdateLine(db DB, line *Line) error {
	const stmt1 = "UPDATE " + TextLinesTableName + " SET " +
		"ImagePath=?,LLeft=?,LRight=?,LTop=?,LBottom=? " +
		"WHERE BookID=? AND PageID=? AND LineID=?"
	const stmt2 = "UPDATE " + ContentsTableName + " SET " +
		"OCR=?,Cor=?,Cut=?,Conf=?,Seq=? " +
		"WHERE BookID=? AND PageID=? AND LineID=?"
	t := NewTransaction(Begin(db))
	t.Do(func(db DB) error {
		_, err := Exec(db, stmt1,
			line.ImagePath, line.Left, line.Right, line.Top, line.Bottom,
			line.BookID, line.PageID, line.LineID)
		return err
	})
	for i, char := range line.Chars {
		t.Do(func(db DB) error {
			_, err := Exec(db, stmt2,
				char.OCR, char.Cor, char.Cut, char.Conf, i+1,
				line.BookID, line.PageID, line.LineID)
			return err
		})
	}
	return t.Done()
}

// FindPageLines returns all line IDs for the page identified by the
// given book and page IDs.
func FindPageLines(db DB, bookID, pageID int) ([]int, error) {
	const stmt = "SELECT LineID FROM " + TextLinesTableName + " WHERE bookID=? AND pageID=?"
	rows, err := Query(db, stmt, bookID, pageID)
	if err != nil {
		return nil, err
	}
	defer rows.Close()
	var lineIDs []int
	for rows.Next() {
		var id int
		if err := rows.Scan(&id); err != nil {
			return nil, err
		}
		lineIDs = append(lineIDs, id)
	}
	return lineIDs, nil
}

// FindLineByID returns the line identified by the given book, page
// and line ID.
func FindLineByID(db DB, bookID, pageID, lineID int) (*Line, bool, error) {
	const stmt1 = "SELECT ImagePath,LLeft,LRight,LTop,LBottom FROM " +
		TextLinesTableName + " WHERE BookID=? AND PageID=? AND LineID=?"
	const stmt2 = "SELECT OCR,Cor,Cut,Conf,Seq,Manually FROM " + ContentsTableName +
		" WHERE BookID=? AND PageID=? AND LineID=? ORDER BY Seq"
	// query for textlines content
	rows, err := Query(db, stmt1, bookID, pageID, lineID)
	if err != nil {
		return nil, false, err
	}
	defer rows.Close()
	if !rows.Next() {
		return nil, false, nil
	}
	line := Line{
		BookID: bookID,
		PageID: pageID,
		LineID: lineID,
	}
	if err := line.scan(rows); err != nil {
		return nil, false, err
	}

	// query for contents
	rows, err = Query(db, stmt2, bookID, pageID, lineID)
	if err != nil {
		return nil, false, err
	}
	for rows.Next() {
		line.Chars = append(line.Chars, Char{})
		if err := line.Chars[len(line.Chars)-1].scan(rows); err != nil {
			return nil, false, err
		}
	}
	return &line, true, nil
}<|MERGE_RESOLUTION|>--- conflicted
+++ resolved
@@ -47,14 +47,11 @@
 	return rows.Scan(&c.OCR, &c.Cor, &c.Cut, &c.Conf, &c.Seq, &c.Manually)
 }
 
-<<<<<<< HEAD
-=======
 // IsCorrected returns true if the given character is corrected.
 func (c Char) IsCorrected() bool {
 	return c.Cor != 0 && c.Cor != rune(-1)
 }
 
->>>>>>> da571842
 // Chars defines a slice of characters.
 type Chars []Char
 
